name: Publish Docker image for main branch

on:
  workflow_dispatch:
    # run jobs manually
  push:
    branches:
      - main

jobs:
  push_to_registry:
    name: Push Docker image to Docker Hub
    runs-on: ubuntu-latest
    steps:
      - name: Check out the repo
        uses: actions/checkout@v3
     
      - name: Set up Docker Buildx
        uses: docker/setup-buildx-action@v2

      - name: Log in to Docker Hub
        uses: docker/login-action@v1
        with:
          username: ${{ secrets.DOCKER_HUB_USERNAME }}
          password: ${{ secrets.DOCKER_HUB_PASSWORD }}

      - name: Build and push stable
        uses: docker/build-push-action@v3
        with:
          context: ./
          file: ./dockerfiles/Dockerfile
          builder: ${{ steps.buildx.outputs.name }}
          push: true
<<<<<<< HEAD
          tags: ${{ secrets.DOCKER_HUB_USERNAME }}/darsia:latest
=======
          tags: ${{ secrets.DOCKER_HUB_USERNAME }}/darsia/main:latest
>>>>>>> b46df563
<|MERGE_RESOLUTION|>--- conflicted
+++ resolved
@@ -31,8 +31,4 @@
           file: ./dockerfiles/Dockerfile
           builder: ${{ steps.buildx.outputs.name }}
           push: true
-<<<<<<< HEAD
-          tags: ${{ secrets.DOCKER_HUB_USERNAME }}/darsia:latest
-=======
-          tags: ${{ secrets.DOCKER_HUB_USERNAME }}/darsia/main:latest
->>>>>>> b46df563
+          tags: ${{ secrets.DOCKER_HUB_USERNAME }}/darsia:latest