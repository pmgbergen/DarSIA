"""
Example script for simple image analysis. By comparison of images
of the same well test, a tracer concentration can be determined.
"""

import os
from pathlib import Path

import cv2
import matplotlib.pyplot as plt
import numpy as np
import skimage

import daria


<<<<<<< HEAD
def preprocessing(img: np.ndarray) -> np.ndarray:
    """Standard for reading an image from file, applying curvature correction
    and and color correction.

    Args:
        img (np.ndarray): image array

    Returns:
        np.ndarray: corrected image
    """

    # Define curvature correction object, initiated with config file
    # (which can be created the workflow presented in the Jupyter notebook
    # examples/notebooks/curvature_correction_walkthrough.ipynb).
    curvature_correction = daria.CurvatureCorrection(
        config_source=str(Path(f"{os.path.dirname(__file__)}/images/config.json")),
        width=2.8,
        height=1.5,
    )

    # Apply curvature correction.
    img = curvature_correction(img)

    # Transform to RGB space.
    img = cv2.cvtColor(img, cv2.COLOR_BGR2RGB)

    # Apply color correction - need to specify a crude ROI containing the color checker.
    roi_cc = (slice(0, 600), slice(0, 700))
    color_correction = daria.ColorCorrection()
    img = color_correction(img, roi_cc)

    return img


def determine_tracer(img: np.ndarray, base: np.ndarray) -> np.ndarray:
=======
def determine_tracer(img: daria.Image, base: daria.Image) -> daria.Image:
>>>>>>> f4778b95
    """Extract tracer based on a reference image.

    Args:
        img (np.ndarray):  probe image array
        base (np.ndarray): baseline image array

    Returns:
        np.ndarray: concentration map
    """
    # Transform images to grayscale
    img = img.toGray(return_image=True)
    base = base.toGray(return_image=True)

    # Take (unsigned) difference
    diff = skimage.util.compare_images(img.img, base.img, method="diff")

    # Apply smoothing filter
    diff = skimage.filters.rank.median(diff, skimage.morphology.disk(20))

    # The next step is to translate the color intensity to the actual concentration.
    # Such post-processing is very much scenario dependent and require further knowledge
    # of the physical process, or injection schedule etc. Here, an arbitrary thresholding
    # routine is applied as an example. More advanced postprocessing routines are also
    # possible,

    # Apply thresholding to cut off noise
    thresh_min = 5
    thresh_max = 40
    tracer_min_mask = diff <= thresh_min
    diff[tracer_min_mask] = 0
    diff[~tracer_min_mask] -= thresh_min
    tracer_max_mask = diff >= thresh_max - thresh_min
    diff[tracer_max_mask] = thresh_max - thresh_min

    # Transform to float data type for simpler conversion to tracer concentration
    diff = skimage.util.img_as_float(diff)

    # Rescale image to physically meaningful range [0,1]
    diff = skimage.exposure.rescale_intensity(diff)

    return daria.Image(diff, base.metadata)


# Define path to image folder
image_folder = f"{os.path.dirname(__file__)}/images/"

# Define curvature correction object, initiated with config file
# (which can be created the workflow presented in the Jupyter notebook
# examples/notebooks/curvature_correction_walkthrough.ipynb).
curvature_correction = daria.CurvatureCorrection(
    config_source=image_folder + "config.json", width=2.8, height=1.5
)

# Define color correction object
roi_cc = (slice(0, 600), slice(0, 700))
color_correction = daria.ColorCorrection(roi=roi_cc)

# !----- Main routine for co2 analysis

# Read baseline and co2 image and correct color and curvature
baseline_co2 = daria.Image(
    image_folder + "co2_0.jpg",
    curvature_correction=curvature_correction,
    color_correction=color_correction,
)
co2_image = daria.Image(
    image_folder + "co2_2.jpg",
    curvature_correction=curvature_correction,
    color_correction=color_correction,
)

# Determine co2
co2 = determine_tracer(co2_image, baseline_co2)

<<<<<<< HEAD
# Plot
plt.imshow(co2)
plt.show(block=False)
# Pause longer if it is desired to keep the images on the screen
plt.pause(3)
plt.close()
=======
# Plot change 10 to larger number (or remove it) if it is desired to keep the images longer on the screen
co2.plt_show(10)
>>>>>>> f4778b95

# !----- Main routine for tracer analysis

# Read in baseline and tracer image and correct color and curvature
baseline_tracer = daria.Image(
    image_folder + "tracer_0.jpg",
    curvature_correction=curvature_correction,
    color_correction=color_correction,
)
tracer_image = daria.Image(
    image_folder + "tracer_3.jpg",
    curvature_correction=curvature_correction,
    color_correction=color_correction,
)

# Determine tracer
tracer = determine_tracer(tracer_image, baseline_tracer)

# Plot
<<<<<<< HEAD
plt.imshow(tracer)
plt.show(block=False)
# Pause longer if it is desired to keep the images on the screen
plt.pause(3)
plt.close()
=======
tracer.plt_show(10)
>>>>>>> f4778b95
<|MERGE_RESOLUTION|>--- conflicted
+++ resolved
@@ -13,46 +13,7 @@
 
 import daria
 
-
-<<<<<<< HEAD
-def preprocessing(img: np.ndarray) -> np.ndarray:
-    """Standard for reading an image from file, applying curvature correction
-    and and color correction.
-
-    Args:
-        img (np.ndarray): image array
-
-    Returns:
-        np.ndarray: corrected image
-    """
-
-    # Define curvature correction object, initiated with config file
-    # (which can be created the workflow presented in the Jupyter notebook
-    # examples/notebooks/curvature_correction_walkthrough.ipynb).
-    curvature_correction = daria.CurvatureCorrection(
-        config_source=str(Path(f"{os.path.dirname(__file__)}/images/config.json")),
-        width=2.8,
-        height=1.5,
-    )
-
-    # Apply curvature correction.
-    img = curvature_correction(img)
-
-    # Transform to RGB space.
-    img = cv2.cvtColor(img, cv2.COLOR_BGR2RGB)
-
-    # Apply color correction - need to specify a crude ROI containing the color checker.
-    roi_cc = (slice(0, 600), slice(0, 700))
-    color_correction = daria.ColorCorrection()
-    img = color_correction(img, roi_cc)
-
-    return img
-
-
-def determine_tracer(img: np.ndarray, base: np.ndarray) -> np.ndarray:
-=======
 def determine_tracer(img: daria.Image, base: daria.Image) -> daria.Image:
->>>>>>> f4778b95
     """Extract tracer based on a reference image.
 
     Args:
@@ -127,17 +88,8 @@
 # Determine co2
 co2 = determine_tracer(co2_image, baseline_co2)
 
-<<<<<<< HEAD
-# Plot
-plt.imshow(co2)
-plt.show(block=False)
-# Pause longer if it is desired to keep the images on the screen
-plt.pause(3)
-plt.close()
-=======
 # Plot change 10 to larger number (or remove it) if it is desired to keep the images longer on the screen
 co2.plt_show(10)
->>>>>>> f4778b95
 
 # !----- Main routine for tracer analysis
 
@@ -157,12 +109,4 @@
 tracer = determine_tracer(tracer_image, baseline_tracer)
 
 # Plot
-<<<<<<< HEAD
-plt.imshow(tracer)
-plt.show(block=False)
-# Pause longer if it is desired to keep the images on the screen
-plt.pause(3)
-plt.close()
-=======
-tracer.plt_show(10)
->>>>>>> f4778b95
+tracer.plt_show(10)