--- conflicted
+++ resolved
@@ -95,11 +95,7 @@
 
         """
 
-<<<<<<< HEAD
-        if not self.dim in [2, 3]:
-=======
         if self.dim not in [2, 3]:
->>>>>>> 43faecc5
             raise NotImplementedError(
                 "Intersection option only supported in 2d and 3d."
             )
