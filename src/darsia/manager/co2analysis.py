"""
Module providing structure for analyzing images of multi-component multi-phase
experiments, with the goal to identify distinct components/phases. In practice,
it may have to be tailored to the specific scenario by inheritance. For more
general use, a generalized multicomponent analysis manager should be used.
This module is tailored to CO2 experiments in water, strongly motivated by the
International FluidFlower Benchmark study.
"""

from abc import ABC, abstractmethod
from pathlib import Path
from typing import Union

import darsia


class CO2Analysis(ABC, darsia.ConcentrationAnalysisBase):
    """
    General setup for an image analysis of time series aiming at analyzing CO2 evolution.
    This class inherits from darsia.TracerAnalysis.
    """

    def __init__(
        self,
        baseline: Union[str, Path, list[str], list[Path]],
        config: Union[str, Path],
        update_setup: bool = False,
    ) -> None:
        """
        Constructor for two-component analysis, where the two specific components
        are identified with CO2(g) and CO2 saturated water. Pure water will be treated
        as neutral (third) phase.

        Args:
            baseline (str, Path or list of such): see darsia.GeneralAnalysis.
            config_source (str or Path): see darsia.GeneralAnalysis.
            update_setup (bool): see darsia.GeneralAnalysis.

        """
        # Call constructor of TracerAnalysis
        super().__init__(baseline, config, update_setup)

        # Define the specific components - use external methods to allow for further tailoring.
        # The main philosophy is to first separate water from the rest, which here will be
        # simply called CO2. In the CO2 region, additional separation will be required to
        # separate CO(g) from CO2 saturated water.
<<<<<<< HEAD
        self.co2_analysis = self.define_co2_analysis()
        self.co2_gas_analysis = self.define_co2_gas_analysis()

        # Safety check
        if not isinstance(self.co2_analysis, darsia.ConcentrationAnalysis):
            raise ValueError("co2_analysis has wrong type.")

        if not isinstance(self.co2_gas_analysis, darsia.ConcentrationAnalysis):
            raise ValueError("co2_gas_analysis has wrong type.")

        # Setup standard data including the cleaning filter
        co2_config = self.config.get("co2", {})
        co2_cleaning_filter = co2_config.get(
            "cleaning_filter", "cache/cleaning_filter_co2.npy"
        )
        self._setup_concentration_analysis(
            self.co2_analysis,
            co2_cleaning_filter,
            baseline,
            update_setup,
        )

        co2_gas_config = self.config.get("co2(g)", {})
        co2_gas_cleaning_filter = co2_gas_config.get(
            "cleaning_filter", "cache/cleaning_filter_co2_gas.npy"
        )
        self._setup_concentration_analysis(
            self.co2_gas_analysis,
            co2_gas_cleaning_filter,
            baseline,
            update_setup,
        )
=======

        # Yet, only proceed if the config contains required keywords.
        if "co2" in self.config.keys():
            # Define the concentration analysis
            self.co2_analysis = self.define_co2_analysis()

            # Safety check
            if not isinstance(self.co2_analysis, darsia.ConcentrationAnalysis):
                raise ValueError("co2_analysis has wrong type.")

            # Setup standard data including the cleaning filter
            co2_cleaning_filter = self.config["co2"].get(
                "cleaning_filter", "cache/cleaning_filter_co2.npy"
            )
            self._setup_concentration_analysis(
                self.co2_analysis,
                co2_cleaning_filter,
                baseline,
                update_setup,
            )

        if "co2(g)" in self.config.keys():
            # Define the concentration analysis
            self.co2_gas_analysis = self.define_co2_gas_analysis()

            # Safety check
            if not isinstance(self.co2_gas_analysis, darsia.ConcentrationAnalysis):
                raise ValueError("co2_gas_analysis has wrong type.")

            # Setup standard data including the cleaning filter
            co2_gas_cleaning_filter = self.config["co2(g)"].get(
                "cleaning_filter", "cache/cleaning_filter_co2_gas.npy"
            )
            self._setup_concentration_analysis(
                self.co2_gas_analysis,
                co2_gas_cleaning_filter,
                baseline,
                update_setup,
            )
>>>>>>> 67ce2cab

    @abstractmethod
    def define_co2_analysis(self) -> darsia.ConcentrationAnalysis:
        """
        Empty method which should define self.co2_analysis of type
        darsia.ConcentrationAnalysis.

        """
        pass

    @abstractmethod
    def define_co2_gas_analysis(self) -> darsia.ConcentrationAnalysis:
        """
        Empty method which should define self.co2_gas_analysis of type
        darsia.ConcentrationAnalysis.

        """
        pass

    def determine_co2(self) -> darsia.Image:
        """
        Extract CO2 from currently loaded image, based on a reference image.

        Returns:
            darsia.Image: binary image of spatial CO2 distribution.
        """
        # Make a copy of the current image
        img = self.img.copy()

        # Extract binary concentration
        co2 = self.co2_analysis(img)

        return co2

    def determine_co2_gas(self) -> darsia.Image:
        """
        Extract CO2(g) from currently loaded image, based on a reference image.

        Returns:
            darsia.Image: binary image of spatial CO2(g) distribution.
        """
        # Make a copy of the current image
        img = self.img.copy()

        # Extract binary concentration
        co2 = self.co2_gas_analysis(img)

        return co2<|MERGE_RESOLUTION|>--- conflicted
+++ resolved
@@ -44,40 +44,6 @@
         # The main philosophy is to first separate water from the rest, which here will be
         # simply called CO2. In the CO2 region, additional separation will be required to
         # separate CO(g) from CO2 saturated water.
-<<<<<<< HEAD
-        self.co2_analysis = self.define_co2_analysis()
-        self.co2_gas_analysis = self.define_co2_gas_analysis()
-
-        # Safety check
-        if not isinstance(self.co2_analysis, darsia.ConcentrationAnalysis):
-            raise ValueError("co2_analysis has wrong type.")
-
-        if not isinstance(self.co2_gas_analysis, darsia.ConcentrationAnalysis):
-            raise ValueError("co2_gas_analysis has wrong type.")
-
-        # Setup standard data including the cleaning filter
-        co2_config = self.config.get("co2", {})
-        co2_cleaning_filter = co2_config.get(
-            "cleaning_filter", "cache/cleaning_filter_co2.npy"
-        )
-        self._setup_concentration_analysis(
-            self.co2_analysis,
-            co2_cleaning_filter,
-            baseline,
-            update_setup,
-        )
-
-        co2_gas_config = self.config.get("co2(g)", {})
-        co2_gas_cleaning_filter = co2_gas_config.get(
-            "cleaning_filter", "cache/cleaning_filter_co2_gas.npy"
-        )
-        self._setup_concentration_analysis(
-            self.co2_gas_analysis,
-            co2_gas_cleaning_filter,
-            baseline,
-            update_setup,
-        )
-=======
 
         # Yet, only proceed if the config contains required keywords.
         if "co2" in self.config.keys():
@@ -117,7 +83,6 @@
                 baseline,
                 update_setup,
             )
->>>>>>> 67ce2cab
 
     @abstractmethod
     def define_co2_analysis(self) -> darsia.ConcentrationAnalysis:
