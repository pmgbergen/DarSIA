--- conflicted
+++ resolved
@@ -58,14 +58,10 @@
             self.config = {}
 
         # Cache ROI
-<<<<<<< HEAD
         self.roi = None
-        if isinstance(roi, np.ndarray):
-=======
         if "roi" in self.config:
             self.roi = daria.bounding_box(np.array(self.config["roi"]))
         elif isinstance(roi, np.ndarray):
->>>>>>> 2b4f2820
             self.roi = daria.bounding_box(roi)
             self.config["roi"] = roi.tolist()
         elif isinstance(roi, list):
@@ -81,27 +77,7 @@
             self.config["roi"] = daria.bounding_box_inverse(self.roi).tolist()
         elif isinstance(roi, tuple):
             self.roi = roi
-<<<<<<< HEAD
-            self.config["roi_drift_correction"] = daria.bounding_box_inverse(
-                roi
-            ).tolist()
-        elif "roi_drift_correction" in self.config:
-            self.roi = daria.bounding_box(np.array(self.config["roi_drift_correction"]))
-        elif "roi_color_correction" in self.config:
-            # When using the color correction roi some padding might be needed in
-            # order to apply the drift correction. Here 5% of the picture is
-            # added as padding to the roi.
-            self.roi = daria.bounding_box(
-                np.array(self.config["roi_color_correction"]),
-                padding=round(0.05 * self.base.shape[0]),
-                max_size=[self.base.shape[0], self.base.shape[1]],
-            )
-            
-=======
             self.config["roi"] = daria.bounding_box_inverse(roi).tolist()
-        else:
-            self.roi = None
->>>>>>> 2b4f2820
 
         # Define a translation estimator
         self.translation_estimator = daria.TranslationEstimator()
