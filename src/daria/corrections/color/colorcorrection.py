--- conflicted
+++ resolved
@@ -107,14 +107,10 @@
             self.config = {}
 
         # Define ROI
-<<<<<<< HEAD
         self.roi: Optional[Union[tuple, np.ndarray]] = None
-        if isinstance(roi, np.ndarray):
-=======
         if "roi" in self.config:
             self.roi = np.array(self.config["roi"])
         elif isinstance(roi, np.ndarray):
->>>>>>> 2b4f2820
             self.roi = roi
             self.config["roi"] = self.roi.tolist()
         elif isinstance(roi, list):
@@ -126,14 +122,6 @@
                 The tuple will not be stored in the config file."
             )
             self.roi = roi
-
-<<<<<<< HEAD
-        elif "roi_color_correction" in self.config:
-            self.roi = np.array(self.config["roi_color_correction"])
-=======
-        else:
-            self.roi = None
->>>>>>> 2b4f2820
 
         # Store flags
         self.verbosity = verbosity
